--- conflicted
+++ resolved
@@ -4,15 +4,11 @@
     Router, middleware,
     routing::{get, post},
 };
-<<<<<<< HEAD
 use std::time::Duration;
 use tower_http::classify::ServerErrorsFailureClass;
-use tower_http::trace::{self, TraceLayer};
-use tower_http::{cors::CorsLayer, services::ServeDir};
+use tower_http::trace::DefaultMakeSpan;
+use tower_http::{cors::CorsLayer, services::ServeDir, trace::TraceLayer};
 use tracing::Span;
-=======
-use tower_http::{cors::CorsLayer, services::ServeDir, trace::TraceLayer};
->>>>>>> 55866672
 
 use super::{
     context::AppState,
@@ -131,7 +127,7 @@
         .layer(
             TraceLayer::new_for_http()
                 .make_span_with(
-                    trace::DefaultMakeSpan::new()
+                    DefaultMakeSpan::new()
                         .level(tracing::Level::INFO)
                         .include_headers(true),
                 )
